[package]
name = "code_guardian_cli"
<<<<<<< HEAD
version = "0.1.1"
=======
version = "0.1.2"
>>>>>>> 4dd0a506
edition = "2021"

[dependencies]
clap = { workspace = true, features = ["derive"] }
clap_complete = "4.0"
serde = { workspace = true, features = ["derive"] }
serde_json = { workspace = true }
serde_yaml = { workspace = true }
thiserror = { workspace = true }
anyhow = { workspace = true }
chrono = { workspace = true }
colored = { workspace = true }
comfy-table = { workspace = true }
indicatif = { workspace = true }
config = { workspace = true }
ignore = { workspace = true }
git2 = { workspace = true, optional = true }
num_cpus = { workspace = true }
rayon = { workspace = true }
<<<<<<< HEAD
tokio = { workspace = true }
tracing = { workspace = true }
tracing-subscriber = { workspace = true }
sysinfo = { workspace = true }
=======
tokio = { version = "1.0", features = ["full"] }
tracing-subscriber = { version = "0.3", features = ["env-filter"] }
>>>>>>> 4dd0a506

code-guardian-core = { path = "../core" }
code-guardian-storage = { path = "../storage" }
code-guardian-output = { path = "../output" }

[dev-dependencies]
assert_cmd = "2.0"
predicates = "3.0"
tempfile = "3.0"

[features]
default = []
git = ["git2"]
<|MERGE_RESOLUTION|>--- conflicted
+++ resolved
@@ -1,10 +1,6 @@
 [package]
 name = "code_guardian_cli"
-<<<<<<< HEAD
-version = "0.1.1"
-=======
 version = "0.1.2"
->>>>>>> 4dd0a506
 edition = "2021"
 
 [dependencies]
@@ -24,19 +20,9 @@
 git2 = { workspace = true, optional = true }
 num_cpus = { workspace = true }
 rayon = { workspace = true }
-<<<<<<< HEAD
-tokio = { workspace = true }
+tokio = { version = "1.0", features = ["full"] }
 tracing = { workspace = true }
-tracing-subscriber = { workspace = true }
-sysinfo = { workspace = true }
-=======
-tokio = { version = "1.0", features = ["full"] }
 tracing-subscriber = { version = "0.3", features = ["env-filter"] }
->>>>>>> 4dd0a506
-
-code-guardian-core = { path = "../core" }
-code-guardian-storage = { path = "../storage" }
-code-guardian-output = { path = "../output" }
 
 [dev-dependencies]
 assert_cmd = "2.0"
