[package]
name = "code-guardian-storage"
<<<<<<< HEAD
version = "0.1.1"
=======
version = "0.1.2"
>>>>>>> 4dd0a506
edition = "2021"

[dependencies]
rusqlite = { workspace = true }
serde = { workspace = true, features = ["derive"] }
serde_json = { workspace = true }
thiserror = { workspace = true }
anyhow = { workspace = true }
chrono = { workspace = true }
refinery = { version = "0.8", features = ["rusqlite"] }
code-guardian-core = { path = "../core" }

[dev-dependencies]
tempfile = { workspace = true }
proptest = { workspace = true }<|MERGE_RESOLUTION|>--- conflicted
+++ resolved
@@ -1,10 +1,6 @@
 [package]
 name = "code-guardian-storage"
-<<<<<<< HEAD
-version = "0.1.1"
-=======
 version = "0.1.2"
->>>>>>> 4dd0a506
 edition = "2021"
 
 [dependencies]
