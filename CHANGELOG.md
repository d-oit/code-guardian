--- conflicted
+++ resolved
@@ -5,33 +5,6 @@
 The format is based on [Keep a Changelog](https://keepachangelog.com/en/1.0.0/),
 and this project adheres to [Semantic Versioning](https://semver.org/spec/v2.0.0.html).
 
-<<<<<<< HEAD
-## [0.1.1] - 2025-10-09
-
-### Changed
-- Bump version to 0.1.1
-
-## [0.2.0] - 2025-10-09
-=======
-## [0.1.2] - 2025-01-09
-
-### Fixed
-- GitHub Actions release workflow binary name mismatch (code-guardian-cli vs code_guardian_cli)
-- Duplicate anyhow import in monitoring module
-- Syntax error in CLI main.rs tracing initialization
-
-### Added
-- Automatic changelog integration in release workflow
-- Enhanced release descriptions from CHANGELOG.md
-- Comprehensive workflow issue analysis and documentation
-
-### Changed
-- Release workflow now extracts and uses proper changelog content
-- Improved error handling in release process
-- Updated existing v0.1.1 release with proper description
-
-## [0.1.1] - 2025-10-09
->>>>>>> 4dd0a506
 
 ### Added
 - Git CLI commands and GitIntegration module for repository operations
